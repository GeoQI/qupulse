""" This module provides serialization and storage functionality.

Classes:
    - StorageBackend: Abstract representation of a data storage.
    - FilesystemBackend: Implementation of a file system data storage.
    - ZipFileBackend: Like FilesystemBackend but inside a single zip file instead of a directory
    - CachingBackend: A caching decorator for StorageBackends.
    - Serializable: An interface for serializable objects.
    - Serializer: Converts Serializables to a serial representation as a string and vice-versa.
"""

from abc import ABCMeta, abstractmethod
from typing import Dict, Any, Optional, NamedTuple, Union
import os
import zipfile
import tempfile
import json
import weakref
import warnings
import gc

from qctoolkit.utils.types import DocStringABCMeta

__all__ = ["StorageBackend", "FilesystemBackend", "ZipFileBackend", "CachingBackend", "Serializable", "Serializer",
           "AnonymousSerializable", "DictBackend", "JSONSerializableEncoder", "JSONSerializableDecoder", "PulseStorage"]


class StorageBackend(metaclass=ABCMeta):
    """A backend to store data/files in.

    Used as an abstraction of file systems/databases for the serializer.
    """

    @abstractmethod
    def put(self, identifier: str, data: str, overwrite: bool=False) -> None:
        """Store the data string identified by identifier.

        Args:
            identifier (str): A unique identifier/name for the data to be stored.
            data (str): A serialized string of data to be stored.
            overwrite (bool): Set to True, if already existing data shall be overwritten.
                (default: False)
        Raises:
            FileExistsError if overwrite is False and there already exists data which
                is associated with the given identifier.
        """

    def __setitem__(self, identifier: str, data: str) -> None:
        self.put(identifier, data)

    @abstractmethod
    def get(self, identifier: str) -> str:
        """Retrieve the data string with the given identifier.

        Args:
            identifier (str): The identifier of the data to be retrieved.
        Returns:
            A serialized string of the data associated with the given identifier, if present.
        Raises:
            KeyError if no data is associated with the given identifier.
        """

    def __getitem__(self, identifier: str) -> str:
        return self.get(identifier)

    @abstractmethod
    def exists(self, identifier: str) -> bool:
        """Check if data is stored for the given identifier.

        Args:
            identifier (str): The identifier for which presence of data shall be checked.
        Returns:
            True, if stored data is associated with the given identifier.
        """

    def __contains__(self, identifier: str) -> bool:
        return self.exists(identifier)

    @abstractmethod
    def delete(self, identifier: str) -> None:
        """Delete a data of the given identifier.

        Args:
            identifier: identifier of the data to be deleted

        Raises:
            KeyError if there is no data associated with the identifier
        """

    def __delitem__(self, identifier: str) -> None:
        self.delete(identifier)


class FilesystemBackend(StorageBackend):
    """A StorageBackend implementation based on a regular filesystem.

    Data will be stored in plain text files in a directory. The directory is given in the
    constructor of this FilesystemBackend. For each data item, a separate file is created an named
    after the corresponding identifier.
    """

    def __init__(self, root: str='.') -> None:
        """Create a new FilesystemBackend.

        Args:
            root: The path of the directory in which all data files are located. (default: ".",
                i.e. the current directory)
        Raises:
            NotADirectoryError: if root is not a valid directory path.
        """
        if not os.path.isdir(root):
            raise NotADirectoryError()
        self._root = os.path.abspath(root)

    def _path(self, identifier) -> str:
        return os.path.join(self._root, identifier + '.json')

    def put(self, identifier: str, data: str, overwrite: bool=False) -> None:
        if self.exists(identifier) and not overwrite:
            raise FileExistsError(identifier)
        path = self._path(identifier)
        with open(path, 'w') as file:
            file.write(data)

    def get(self, identifier: str) -> str:
        path = self._path(identifier)
        try:
            with open(path) as file:
                return file.read()
        except FileNotFoundError as fnf:
            raise KeyError(identifier) from fnf

    def exists(self, identifier: str) -> bool:
        path = self._path(identifier)
        return os.path.isfile(path)

    def delete(self, identifier):
        try:
            os.remove(self._path(identifier))
        except FileNotFoundError as fnf:
            raise KeyError(identifier) from fnf


class ZipFileBackend(StorageBackend):
    """A StorageBackend implementation based on a single zip file.

    Data will be stored in plain text files inside a zip file. The zip file is given
    in the constructor of this FilesystemBackend. For each data item, a separate
    file is created and named after the corresponding identifier.

    ZipFileBackend uses significantly less storage space and is faster on
    network devices, but takes longer to update because every write causes a
    complete recompression (it's not too bad)."""

    def __init__(self, root: str='./storage.zip') -> None:
        """Create a new FilesystemBackend.

        Args:
            root (str): The path of the zip file in which all data files are stored. (default: "./storage.zip",
                i.e. the current directory)
        Raises:
            NotADirectoryError if root is not a valid path.
        """
        parent, fname = os.path.split(root)
        if not os.path.isdir(parent):
            raise NotADirectoryError()
        if not os.path.isfile(root):
            z = zipfile.ZipFile(root, "w")
            z.close()
        self._root = root

    def _path(self, identifier) -> str:
        return os.path.join(identifier + '.json')

    def put(self, identifier: str, data: str, overwrite: bool=False) -> None:
        if not self.exists(identifier):
            with zipfile.ZipFile(self._root, mode='a', compression=zipfile.ZIP_DEFLATED) as myzip:
                path = self._path(identifier)
                myzip.writestr(path, data)
        else:
            if overwrite:
                self._update(self._path(identifier), data)
            else:
                raise FileExistsError(identifier)

    def get(self, identifier: str) -> str:
        path = self._path(identifier)
        try:
            with zipfile.ZipFile(self._root) as myzip:
                with myzip.open(path) as file:
                    return file.read().decode()
        except FileNotFoundError as fnf:
            raise KeyError(identifier) from fnf

    def exists(self, identifier: str) -> bool:
        path = self._path(identifier)
        with zipfile.ZipFile(self._root, 'r') as myzip:
            return path in myzip.namelist()

    def delete(self, identifier: str) -> None:
        if not self.exists(identifier):
            raise KeyError(identifier)
        self._update(self._path(identifier), None)

    def _update(self, filename, data) -> None:
        # generate a temp file
        tmpfd, tmpname = tempfile.mkstemp(dir=os.path.dirname(self._root))
        os.close(tmpfd)

        # create a temp copy of the archive without filename            
        with zipfile.ZipFile(self._root, 'r') as zin:
            with zipfile.ZipFile(tmpname, 'w') as zout:
                zout.comment = zin.comment # preserve the comment
                for item in zin.infolist():
                    if item.filename != filename:
                        zout.writestr(item, zin.read(item.filename))

        # replace with the temp archive
        os.remove(self._root)
        os.rename(tmpname, self._root)

        # now add filename with its new data
        if data:
            with zipfile.ZipFile(self._root, mode='a', compression=zipfile.ZIP_DEFLATED) as zf:
                zf.writestr(filename, data)


class CachingBackend(StorageBackend):
    """Adds naive memory caching functionality to another StorageBackend.

    CachingBackend relies on another StorageBackend to provide real data IO functionality which
    it extends by caching already opened files in memory for faster subsequent access.

    Note that it does not flush the cache at any time and may thus not be suitable for long-time
    usage as it may consume increasing amounts of memory.
    """

    def __init__(self, backend: StorageBackend) -> None:
        """Create a new CachingBackend.

        Args:
            backend (StorageBackend): A StorageBackend that provides data
                IO functionality.
        """
        self._backend = backend
        self._cache = {}

    def put(self, identifier: str, data: str, overwrite: bool=False) -> None:
        if identifier in self._cache and not overwrite:
            raise FileExistsError(identifier)
        self._backend.put(identifier, data, overwrite)
        self._cache[identifier] = data

    def get(self, identifier: str) -> str:
        if identifier not in self._cache:
            self._cache[identifier] = self._backend.get(identifier)
        return self._cache[identifier]

    def exists(self, identifier: str) -> bool:
        return self._backend.exists(identifier)

    def delete(self, identifier: str) -> None:
        self._backend.delete(identifier)
        if identifier in self._cache:
            del self._cache[identifier]


class DictBackend(StorageBackend):
    """DictBackend uses a dictionary to store the data for convenience serialization."""
    def __init__(self) -> None:
        self._cache = {}

    def put(self, identifier: str, data: str, overwrite: bool=False) -> None:
        if identifier in self._cache and not overwrite:
            raise FileExistsError(identifier)
        self._cache[identifier] = data

    def get(self, identifier: str) -> str:
        return self._cache[identifier]

    def exists(self, identifier: str) -> bool:
        return identifier in self._cache
    
    @property
    def storage(self) -> Dict[str, str]:
        return self._cache

    def delete(self, identifier: str) -> None:
        del self._cache[identifier]


def get_type_identifier(obj: Any) -> str:
    """Return a unique type identifier for any object.

    Args:
        obj: The object for which to obtain a type identifier.
    Returns:
        The type identifier as a string.
    """
    return "{}.{}".format(obj.__module__, obj.__class__.__name__)


class SerializableMeta(DocStringABCMeta):
    deserialization_callbacks = dict()

    def __new__(mcs, name, bases, dct):
        cls = super().__new__(mcs, name, bases, dct)

        type_identifier = getattr(cls, 'get_type_identifier')()

        try:
            deserialization_function = getattr(cls, 'deserialize')
        except AttributeError:
            deserialization_function = cls
        mcs.deserialization_callbacks[type_identifier] = deserialization_function

        return cls


default_pulse_registry = weakref.WeakValueDictionary()


class Serializable(metaclass=SerializableMeta):
    """Any object that can be converted into a serialized representation for storage and back.

    Serializable is the interface used by Serializer to obtain representations of objects that
    need to be stored. It essentially provides the methods get_serialization_data, which returns
    a dictionary which contains all relevant properties of the Serializable object encoded as
    basic Python types, and deserialize, which is able to reconstruct the object from given
    such a dictionary.

    Additionally, a Serializable object MAY have a unique identifier, which indicates towards
    the Serializer that this object should be stored as a separate data item and accessed by
    reference instead of possibly embedding it into a containing Serializable's representation.

    See also:
        Serializer
    """

    type_identifier_name = '#type'
    identifier_name = '#identifier'

    def __init__(self, identifier: Optional[str]=None, registry: Optional[dict]=None) -> None:
        """Initialize a Serializable.

        Args:
            identifier: An optional, non-empty identifier for this Serializable.
                If set, this Serializable will always be stored as a separate data item and never
                be embedded.
            registry: An optional dict where the Serializable is registered. If None, it gets registered in the
                default_pulse_registry.
        Raises:
            ValueError: If identifier is the empty string
        """
        super().__init__()

        if registry is None:
            registry = default_pulse_registry

        if identifier == '':
            raise ValueError("Identifier must not be empty.")
        self.__identifier = identifier

        if identifier and registry is not None:
            if identifier in registry:
                # trigger garbage collection in case the registered object isn't referenced anymore
                gc.collect(2)

                if identifier in registry:
                    raise RuntimeError('Pulse with name already exists', identifier)

            registry[identifier] = self

    @property
    def identifier(self) -> Optional[str]:
        """The (optional) identifier of this Serializable. Either a non-empty string or None."""
        return self.__identifier

    def get_serialization_data(self, serializer: 'Serializer'=None) -> Dict[str, Any]:
        """Return all data relevant for serialization as a dictionary containing only base types.

        Implementation hint:
        In the old serialization routines, if the Serializer contains complex objects which are itself
        Serializables, a serialized representation for these MUST be obtained by calling the dictify()
        method of serializer. The reason is that serializer may decide to either return a dictionary
        to embed or only a reference to the Serializable subelement. This is DEPRECATED behavior as of May 2018.
        In the new routines, this will happen automatically and every Serializable is only responsible for
        returning it's own data and leave nested Serializables in object form.

        For the transition time where both implementations are
        available, implementations of this method should support the old and new routines, using
        the presence of the serializer argument to differentiate between both. Don't make use of
        the implementation in this base class when implementing this method for the old routines.

        Args:
            serializer (Serializer): DEPRECATED (May 2018).A Serializer instance used to serialize
                complex subelements of this Serializable.
        Returns:
            A dictionary of Python base types (strings, integers, lists/tuples containing these,
                etc..) which fully represent the relevant properties of this Serializable for
                storing and later reconstruction as a Python object.
        """
        if serializer:
            warnings.warn("{c}.get_serialization_data(*) was called with a serializer argument, indicating deprecated behavior. Please switch to the new serialization routines.".format(c=self.__class__.__name__), DeprecationWarning)

        if self.identifier:
            return {self.type_identifier_name: self.get_type_identifier(), self.identifier_name: self.identifier}
        else:
            return {self.type_identifier_name: self.get_type_identifier()}

    @classmethod
    def get_type_identifier(cls) -> str:
        return "{}.{}".format(cls.__module__, cls.__name__)

    @classmethod
    def deserialize(cls, serializer: 'Serializer'=None, **kwargs) -> 'Serializable':
        """Reconstruct the Serializable object from a dictionary.

        Implementation hint:
            For greater clarity, implementations of this method should be precise in their return value,
            i.e., give their exact class name, and also replace the **kwargs argument by a list of
            arguments required, i.e., those returned by get_serialization_data.
            If this Serializable contains complex objects which are itself of type Serializable, their
            dictionary representations MUST be converted into objects using serializers deserialize()
            method when using the old serialization routines. This is DEPRECATED behavior.
            Using the new routines a serializable is only responsible to decode it's own dictionary,
            not those of nested objects (i.e., all incoming arguments are already processed by the
            serialization routines). For the transition time where both implementations are
            available, implementations of this method should support the old and new routines, using
            the presence of the serializer argument to differentiate between both. For the new routines,
            just call this base class function.
            After the transition period, subclasses likely need not implement deserialize separately anymore at all.

         Args:
             serializer: DEPRECATED (May 2018). A serializer instance used when deserializing subelements.
             <property_name>: All relevant properties of the object as keyword arguments. For every
                (key,value) pair returned by get_serialization_data, the same pair is given as
                keyword argument as input to this method.
         """
        if serializer:
            warnings.warn("{c}.deserialize(*) was called with a serializer argument, indicating deprecated behavior. Please switch to the new serialization routines.".format(c=cls.__name__), DeprecationWarning)

        return cls(**kwargs)


class AnonymousSerializable:
    """Any object that can be converted into a serialized representation for storage and back which NEVER has an
    identifier. This class is used for implicit serialization and does not work necessarily with dicts.

    The type information is not saved explicitly but implicitly by the position in the JSON-document.

    See also:
        Serializable

    # todo (lumip, 2018-05-30): this does not really have a purpose, especially in the new serialization ecosystem.. we should deprecate and remove it
    """

    def get_serialization_data(self) -> Any:
        """Return all data relevant for serialization as a JSON compatible type that is accepted as constructor argument

        Returns:
            A JSON compatible type that can be used to construct an equal object.
        """
        raise NotImplementedError()


class Serializer(object):
    """Serializes Serializable objects and stores them persistently.

    DEPRECATED as of May 2018. Serializer will be superseeded by the new serialization routines and
    PulseStorage class.

    Serializer provides methods to enable the conversion of Serializable objects (including nested
    Serializables) into (nested) dictionaries and serialized JSON-encodings of these and vice-versa.
    Additionally, it can also store these representations persistently using a StorageBackend
    instance.

    See also:
        Serializable
    """

    __FileEntry = NamedTuple("FileEntry", [('serialization', str), ('serializable', Serializable)])

    def __init__(self, storage_backend: StorageBackend) -> None:
        """Create a Serializer.

        Args:
            storage_backend (StorageBackend): The StorageBackend all objects will be stored in.
        """
        self.__subpulses = dict() # type: Dict[str, Serializer.__FileEntry]
        self.__storage_backend = storage_backend

        warnings.warn("Serializer is deprecated. Please switch to the new serialization routines.", DeprecationWarning)

    def dictify(self, serializable: Serializable) -> Union[str, Dict[str, Any]]:
        """Convert a Serializable into a dictionary representation.

        The Serializable is converted by calling its get_serialization_data() method. If it contains
        nested Serializables, these are also converted into dictionarys (or references), yielding
        a single dictionary representation of the outermost Serializable where all nested
        Serializables are either completely embedded or referenced by identifier.

        Args:
            serializable (Serializabe): The Serializable object to convert.
        Returns:
            A serialization dictionary, i.e., a dictionary of Python base types (strings, integers,
                lists/tuples containing these, etc..) which fully represent the relevant properties
                of the given Serializable for storing and later reconstruction as a Python object.
                Nested Serializables are either embedded or referenced by identifier.
        Raises:
            Exception if an identifier is assigned twice to different Serializable objects
                encountered by this Serializer during the conversion.
        See also:
            Serializable.get_serialization_data
        """
        repr_ = serializable.get_serialization_data(serializer=self)
        repr_['type'] = self.get_type_identifier(serializable)
        identifier = serializable.identifier
        if identifier is None:
            return repr_
        else:
            if identifier in self.__subpulses:
                if self.__subpulses[identifier].serializable is not serializable:
                    raise Exception("Identifier '{}' assigned twice.".format(identifier))
            else:
                self.__subpulses[identifier] = Serializer.__FileEntry(repr_, serializable)
            return identifier

    def __collect_dictionaries(self, serializable: Serializable) -> Dict[str, Dict[str, Any]]:
        """Convert a Serializable into a collection of dictionary representations.

        The Serializable is converted by calling its get_serialization_data() method. If it contains
        nested Serializables, these are also converted into dictionarys (or references), yielding
        a dictionary representation of the outermost Serializable where all nested
        Serializables are either completely embedded or referenced by identifier as it is returned
        by dictify. If nested Serializables shall be stored separately, their dictionary
        representations are collected. Collection_dictionaries returns a dictionary of all
        serialization dictionaries where the keys are the identifiers of the Serializables.

        Args:
            serializable (Serializabe): The Serializable object to convert.
        Returns:
            A dictionary containing serialization dictionary for each separately stored Serializable
                nested in the given Serializable.
        See also:
            dictify
        """
        self.__subpulses = dict()
        repr_ = self.dictify(serializable)
        filedict = dict()
        for identifier in self.__subpulses:
            filedict[identifier] = self.__subpulses[identifier].serialization
        if isinstance(repr_, dict):
            filedict[''] = repr_
        return filedict

    @staticmethod
    def get_type_identifier(obj: Any) -> str:
        """Return a unique type identifier for any object.

        Args:
            obj: The object for which to obtain a type identifier.
        Returns:
            The type identifier as a string.
        """
        return "{}.{}".format(obj.__module__, obj.__class__.__name__)

    def serialize(self, serializable: Serializable, overwrite=False) -> None:
        """Serialize and store a Serializable.

        The given Serializable and all nested Serializables that are to be stored separately will be
        converted into a serial string representation by obtaining their dictionary representation,
        encoding them as a JSON-string and storing them in the StorageBackend.

        If no identifier is given for the Serializable, "main" will be used.

        If an identifier is already in use in the StorageBackend, associated data will be replaced.

        Args:
            serializable (Serializable): The Serializable to serialize and store
        """
        warnings.warn("Serializer is deprecated. Please switch to the new serialization routines.", DeprecationWarning)
        repr_ = self.__collect_dictionaries(serializable)
        for identifier in repr_:
            storage_identifier = identifier
            if identifier == '':
                storage_identifier = 'main'
            json_str = json.dumps(repr_[identifier], indent=4, sort_keys=True, cls=ExtendedJSONEncoder)
            self.__storage_backend.put(storage_identifier, json_str, overwrite)

    def deserialize(self, representation: Union[str, Dict[str, Any]]) -> Serializable:
        """Load a stored Serializable object or convert dictionary representation back to the
            corresponding Serializable.

        Args:
            representation: A serialization dictionary representing a Serializable object or the
                identifier of a Serializable object to load from the StorageBackend.
        Returns:
            The Serializable object instantiated from its serialized representation.
        See also:
            Serializable.deserialize
        """
        warnings.warn("Serializer is deprecated. Please switch to the new serialization routines.", DeprecationWarning)
        if isinstance(representation, str):
            repr_ = json.loads(self.__storage_backend.get(representation))
            repr_['identifier'] = representation
        else:
            repr_ = dict(representation)

        module_name, class_name = repr_['type'].rsplit('.', 1)
        module = __import__(module_name, fromlist=[class_name])
        class_ = getattr(module, class_name)

        repr_.pop('type')
        return class_.deserialize(self, **repr_)


class PulseStorage:
    StorageEntry = NamedTuple('StorageEntry', [('serialization', str), ('serializable', Serializable)])

    def __init__(self,
                 storage_backend: StorageBackend) -> None:
        self._storage_backend = storage_backend

        self._temporary_storage = dict() # type: Dict[str, StorageEntry]
        self._transaction_storage = None

    def _deserialize(self, serialization: str) -> Serializable:
        decoder = JSONSerializableDecoder(storage=self)
        serializable = decoder.decode(serialization)
        return serializable

    def _load_and_deserialize(self, identifier: str) -> StorageEntry:
        serialization = self._storage_backend[identifier]
        serializable = self._deserialize(serialization)
        self._temporary_storage[identifier] = PulseStorage.StorageEntry(serialization=serialization,
                                                                         serializable=serializable)
        return self._temporary_storage[identifier]

    @property
    def temporary_storage(self) -> Dict[str, StorageEntry]:
        return self._temporary_storage

    def __contains__(self, identifier) -> bool:
        return identifier in self._temporary_storage or identifier in self._storage_backend

    def __getitem__(self, identifier: str) -> Serializable:
        if identifier not in self._temporary_storage:
            self._load_and_deserialize(identifier)
        return self._temporary_storage[identifier].serializable

    def __setitem__(self, identifier: str, serializable: Serializable) -> None:
        if identifier in self._temporary_storage:
            if self.temporary_storage[identifier].serializable is serializable:
                return
            else:
                raise RuntimeError('Identifier assigned twice with different objects', identifier)
        elif identifier in self._storage_backend:
            raise RuntimeError('Identifier already assigned in storage backend', identifier)
        self.overwrite(identifier, serializable)

    def __delitem__(self, identifier: str) -> None:
        """Delete an item from temporary storage and storage backend.

        Does not raise an error if the deleted pulse is only in the storage backend. Assumes that all pulses
        contained in temporary storage are always also contained in the storage backend.
        """
        del self._storage_backend[identifier]
        try:
            del self._temporary_storage[identifier]
        except KeyError:
            pass

    def overwrite(self, identifier: str, serializable: Serializable) -> None:
        """Use this method actively change a pulse"""

<<<<<<< HEAD
        encoder = JSONSerializableEncoder(self, sort_keys=True, indent=4)
=======
        is_transaction_begin = (self._transaction_storage is None)
        try:
            if is_transaction_begin:
                self._transaction_storage = dict()

            encoder = JSONSerializableEncoder(self)
>>>>>>> dcfdd332

            serialization_data = serializable.get_serialization_data()
            serialized = encoder.encode(serialization_data)
            self._transaction_storage[identifier] = self.StorageEntry(serialized, serializable)

            if is_transaction_begin:
                for identifier, entry in self._transaction_storage.items():
                    self._storage_backend.put(identifier, entry.serialization, overwrite=True)
                self._temporary_storage.update(**self._transaction_storage)

        finally:
            if is_transaction_begin:
                self._transaction_storage = None

    def clear(self) -> None:
        self._temporary_storage.clear()


class JSONSerializableDecoder(json.JSONDecoder):

    def __init__(self, storage, *args, **kwargs) -> None:
        super().__init__(*args, object_hook=self.filter_serializables, **kwargs)

        self.storage = storage

    def filter_serializables(self, obj_dict) -> Any:
        if Serializable.type_identifier_name in obj_dict:
            type_identifier = obj_dict.pop(Serializable.type_identifier_name)

            if Serializable.identifier_name in obj_dict:
                obj_identifier = obj_dict.pop(Serializable.identifier_name)
            else:
                obj_identifier = None

            if type_identifier == 'reference':
                if not obj_identifier:
                    raise RuntimeError('Reference without identifier')
                return self.storage[obj_identifier]

            else:
                deserialization_callback = SerializableMeta.deserialization_callbacks[type_identifier]
                return deserialization_callback(identifier=obj_identifier, **obj_dict)
        return obj_dict


class JSONSerializableEncoder(json.JSONEncoder):
    """"""

    def __init__(self, storage, *args, **kwargs) -> None:
        super().__init__(*args, **kwargs)

        self.storage = storage

    def default(self, o: Any) -> Any:
        if isinstance(o, Serializable):
            if o.identifier:
                if o.identifier not in self.storage:
                    self.storage[o.identifier] = o
                elif o is not self.storage[o.identifier]:
                    raise RuntimeError('Trying to store a subpulse with an identifier that is already taken.')


                return {Serializable.type_identifier_name: 'reference',
                        Serializable.identifier_name: o.identifier}
            else:
                return o.get_serialization_data()

        elif isinstance(o, AnonymousSerializable):
            return o.get_serialization_data()

        elif type(o) is set:
            return list(o)

        else:
            return super().default(o)


class ExtendedJSONEncoder(json.JSONEncoder):
    """Encodes AnonymousSerializable and sets as lists.

    Deprecated as of May 2018. To be replaced by JSONSerializableEncoder."""

    def __init__(self, *args, **kwargs):
        super().__init__(*args, **kwargs)

    def default(self, o: Any) -> Any:
        if isinstance(o, AnonymousSerializable):
            return o.get_serialization_data()
        elif type(o) is set:
            return list(o)
        else:
            return super().default(o)<|MERGE_RESOLUTION|>--- conflicted
+++ resolved
@@ -674,16 +674,12 @@
     def overwrite(self, identifier: str, serializable: Serializable) -> None:
         """Use this method actively change a pulse"""
 
-<<<<<<< HEAD
-        encoder = JSONSerializableEncoder(self, sort_keys=True, indent=4)
-=======
         is_transaction_begin = (self._transaction_storage is None)
         try:
             if is_transaction_begin:
                 self._transaction_storage = dict()
 
-            encoder = JSONSerializableEncoder(self)
->>>>>>> dcfdd332
+            encoder = JSONSerializableEncoder(self, sort_keys=True, indent=4)
 
             serialization_data = serializable.get_serialization_data()
             serialized = encoder.encode(serialization_data)
