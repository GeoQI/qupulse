--- conflicted
+++ resolved
@@ -6,7 +6,7 @@
     - plot: Plot a pulse using matplotlib.
 """
 
-from typing import Dict, Tuple, Any, Optional, Set, List, Union
+from typing import Dict, Tuple, Any, Generator, Optional, Set, List, Union
 from numbers import Real
 
 import numpy as np
@@ -14,17 +14,99 @@
 import operator
 import itertools
 
-from qupulse.utils.types import ChannelID, MeasurementWindow, has_type_interface
+from qupulse.utils.types import ChannelID, MeasurementWindow, has_type_interface, TimeType
 from qupulse.pulses.pulse_template import PulseTemplate
 from qupulse.pulses.parameters import Parameter
-from qupulse._program.waveforms import Waveform
+from qupulse._program.waveforms import Waveform, SequenceWaveform
+from qupulse._program.instructions import EXECInstruction, STOPInstruction, AbstractInstructionBlock, \
+    REPJInstruction, MEASInstruction, GOTOInstruction, InstructionPointer
 from qupulse._program._loop import Loop, to_waveform
 
 
 __all__ = ["render", "plot", "PlottingNotPossibleException"]
 
 
-def render(program: Union[Loop],
+def iter_waveforms(instruction_block: AbstractInstructionBlock,
+                   expected_return: Optional[InstructionPointer]=None) -> Generator[Waveform, None, None]:
+    # todo [2018-08-30]: seems to be unused.. remove?
+    for i, instruction in enumerate(instruction_block):
+        if isinstance(instruction, EXECInstruction):
+            yield instruction.waveform
+        elif isinstance(instruction, REPJInstruction):
+            expected_repj_return = InstructionPointer(instruction_block, i+1)
+            repj_instructions = instruction.target.block.instructions[instruction.target.offset:]
+            for _ in range(instruction.count):
+                yield from iter_waveforms(repj_instructions, expected_repj_return)
+        elif isinstance(instruction, MEASInstruction):
+            continue
+        elif isinstance(instruction, GOTOInstruction):
+            if instruction.target != expected_return:
+                raise NotImplementedError("Instruction block contains an unexpected GOTO instruction.")
+            return
+        elif isinstance(instruction, STOPInstruction):
+            return
+        else:
+            raise NotImplementedError('Rendering cannot handle instructions of type {}.'.format(type(instruction)))
+
+
+def iter_instruction_block(instruction_block: AbstractInstructionBlock,
+                           extract_measurements: bool) -> Tuple[list, list, TimeType]:
+    """Iterates over the instructions contained in an InstructionBlock (thus simulating execution).
+
+    In effect, this function simulates the execution of the control flow represented by the passed InstructionBlock
+    and returns all waveforms in the order they would be executed on the hardware, along with all measurements that
+    would be made during that execution (if the extract_measurement argument is True). The waveforms are passed back
+    as Waveform objects (and are not sampled at anytime during the execution of this function).
+
+    Args:
+        instruction_block: The InstructionBlock to iterate over.
+        extract_measurements: If True, a list of all measurement simulated during block iteration will be returned.
+
+    Returns:
+        A tuple (waveforms, measurements, time) where waveforms is a sequence of Waveform objects in the order they
+        would be executed according to the given InstructionBlock, measurements is a similar sequence of measurements
+        that would be made (where each measurement is represented by a tuple (name, start_time, duration)) and time is
+        the total execution duration of the block (i.e. the accumulated duration of all waveforms).
+        measurements is an empty list if extract_measurements is not True.
+    """
+    block_stack = [(enumerate(instruction_block), None)]
+    waveforms = []
+    measurements = []
+    time = TimeType(0)
+
+    while block_stack:
+        block, expected_return = block_stack.pop()
+
+        for i, instruction in block:
+            if isinstance(instruction, EXECInstruction):
+                waveforms.append(instruction.waveform)
+                time += instruction.waveform.duration
+            elif isinstance(instruction, REPJInstruction):
+                expected_repj_return = InstructionPointer(instruction_block, i+1)
+                repj_instructions = instruction.target.block.instructions[instruction.target.offset:]
+
+                block_stack.append((block, expected_return))
+                block_stack.extend((enumerate(repj_instructions), expected_repj_return)
+                                   for _ in range(instruction.count))
+                break
+            elif isinstance(instruction, MEASInstruction):
+                if extract_measurements:
+                    measurements.extend((name, begin+time, length)
+                                        for name, begin, length in instruction.measurements)
+            elif isinstance(instruction, GOTOInstruction):
+                if instruction.target != expected_return:
+                    raise NotImplementedError("Instruction block contains an unexpected GOTO instruction.")
+                break
+            elif isinstance(instruction, STOPInstruction):
+                block_stack.clear()
+                break
+            else:
+                raise NotImplementedError('Rendering cannot handle instructions of type {}.'.format(type(instruction)))
+
+    return waveforms, measurements, time
+
+
+def render(program: Union[AbstractInstructionBlock, Loop],
            sample_rate: Real = 10.0,
            render_measurements: bool = False,
            time_slice: Tuple[Real, Real] = None,
@@ -51,6 +133,11 @@
         """
     if has_type_interface(program, Loop):
         waveform, measurements = _render_loop(program, render_measurements=render_measurements)
+    elif has_type_interface(program, AbstractInstructionBlock):
+        warnings.warn("InstructionBlock API is deprecated", DeprecationWarning)
+        if time_slice is not None:
+            raise ValueError("Keyword argument time_slice is not supported when rendering instruction blocks")
+        waveform, measurements = _render_instruction_block(program, render_measurements=render_measurements)
     else:
         raise ValueError('Cannot render an object of type %r' % type(program), program)
 
@@ -80,13 +167,8 @@
     if sample_count < 2:
         raise PlottingNotPossibleException(pulse=None,
                                            description='cannot render sequence with less than 2 data points')
-<<<<<<< HEAD
-    if not round(float(sample_count), 8).is_integer():
-        warnings.warn(f"Sample count {sample_count} is not an integer. Will be rounded (this changes the sample rate).")
-=======
-    if not round(float(sample_count), 10).is_integer():
-        warnings.warn("Sample count {sample_count} is not an integer. Will be rounded (this changes the sample rate).".format(sample_count=sample_count))
->>>>>>> e65d5e0c
+    if not float(sample_count).is_integer():
+        warnings.warn("Sample count is not an integer. Will be rounded (this changes the sample rate).")
 
     times = np.linspace(float(start_time), float(end_time), num=int(sample_count), dtype=float)
     times[-1] = np.nextafter(times[-1], times[-2])
@@ -97,6 +179,19 @@
         waveform.get_sampled(channel=ch, sample_times=times, output_array=ch_voltage)
 
     return times, voltages, measurements
+
+
+def _render_instruction_block(sequence: AbstractInstructionBlock,
+                              render_measurements=False) -> Tuple[Optional[Waveform], List[MeasurementWindow]]:
+    """Transform program into single waveform and measurement windows. The specific implementation of render for
+    InstructionBlock arguments."""
+
+    waveforms, measurements, total_time = iter_instruction_block(sequence, render_measurements)
+    if not waveforms:
+        return None, measurements
+    sequence_waveform = SequenceWaveform(waveforms)
+
+    return sequence_waveform, measurements
 
 
 def _render_loop(loop: Loop,
