--- conflicted
+++ resolved
@@ -202,68 +202,19 @@
         loop_index_name = self._loop_index
 
         for loop_index_value in loop_range:
-<<<<<<< HEAD
             yield MappedScope(scope, FrozenDict([(loop_index_name, loop_index_value)]))
 
      def _internal_create_program(self, *,
                                  scope: Scope,
-=======
-            local_parameters = parameters.copy()
-            local_parameters[self._loop_index] = ConstantParameter(loop_index_value)
-            yield local_parameters
-
-    def build_sequence(self,
-                       sequencer: Sequencer,
-                       parameters: Dict[str, Parameter],
-                       conditions: Dict[str, Condition],
-                       measurement_mapping: Dict[str, str],
-                       channel_mapping: Dict[ChannelID, ChannelID],
-                       instruction_block: InstructionBlock) -> None:
-        self.validate_parameter_constraints(parameters=parameters, volatile=set())
-
-        self.insert_measurement_instruction(instruction_block=instruction_block,
-                                            parameters=parameters,
-                                            measurement_mapping=measurement_mapping)
-
-        for local_parameters in self._body_parameter_generator(parameters, forward=False):
-            sequencer.push(self.body,
-                           parameters=local_parameters,
-                           conditions=conditions,
-                           window_mapping=measurement_mapping,
-                           channel_mapping=channel_mapping,
-                           target_block=instruction_block)
-
-    def _internal_create_program(self, *,
-                                 parameters: Dict[str, Parameter],
->>>>>>> e7854d46
                                  measurement_mapping: Dict[str, Optional[str]],
                                  channel_mapping: Dict[ChannelID, Optional[ChannelID]],
                                  global_transformation: Optional['Transformation'],
                                  to_single_waveform: Set[Union[str, 'PulseTemplate']],
-<<<<<<< HEAD
                                  parent_loop: Loop) -> None:
         self.validate_scope(scope=scope)
 
         if self.duration.evaluate_in_scope(scope) > 0:
             measurements = self.get_measurement_windows(scope, measurement_mapping)
-=======
-                                 parent_loop: Loop,
-                                 volatile: Set[str]) -> None:
-        self.validate_parameter_constraints(parameters=parameters, volatile=volatile)
-
-        try:
-            measurement_parameters = {parameter_name: parameters[parameter_name].get_value()
-                                      for parameter_name in self.measurement_parameters}
-            duration_parameters = {parameter_name: parameters[parameter_name].get_value()
-                                      for parameter_name in self.duration.variables}
-        except KeyError as e:
-            raise ParameterNotProvidedException(str(e)) from e
-        assert not volatile.intersection(measurement_parameters.keys())
-        assert not volatile.intersection(duration_parameters.keys())
-
-        if self.duration.evaluate_numeric(**duration_parameters) > 0:
-            measurements = self.get_measurement_windows(measurement_parameters, measurement_mapping)
->>>>>>> e7854d46
             if measurements:
                 parent_loop.add_measurements(measurements)
 
