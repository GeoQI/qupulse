import typing
import abc
import inspect
import numbers
import fractions
import functools
import warnings
import collections
import operator

import numpy

__all__ = ["MeasurementWindow", "ChannelID", "HashableNumpyArray", "TimeType", "time_from_float", "DocStringABCMeta",
           "SingletonABCMeta", "SequenceProxy"]

MeasurementWindow = typing.Tuple[str, numbers.Real, numbers.Real]
ChannelID = typing.Union[str, int]

try:
    import gmpy2
except ImportError:
    gmpy2 = None

    warnings.warn('gmpy2 not found. Using fractions.Fraction as fallback. Install gmpy2 for better performance.'
                  'time_from_float might produce slightly different results')


def _with_other_as_time_type(fn):
    """This is decorator to convert the other argument and the result into a :class:`TimeType`"""
    @functools.wraps(fn)
    def wrapper(self, other) -> 'TimeType':
        converted = _converter.get(type(other), TimeType)(other)
        result = fn(self, converted)
        if result is NotImplemented:
            return result
        elif type(result) is TimeType._InternalType:
            return TimeType(result)
        else:
            return result
    return wrapper


class TimeType:
    """This type represents a rational number with arbitrary precision.

    Internally it uses :func:`gmpy2.mpq` (if available) or :class:`fractions.Fraction`
    """
    __slots__ = ('_value',)

    _InternalType = fractions.Fraction if gmpy2 is None else type(gmpy2.mpq())
    _to_internal = fractions.Fraction if gmpy2 is None else gmpy2.mpq

    def __init__(self, value: numbers.Rational = 0.):
        if type(value) == type(self):
            self._value = value._value
        else:
            self._value = self._to_internal(value)

    @property
    def numerator(self):
        return self._value.numerator

    @property
    def denominator(self):
        return self._value.denominator

    def __round__(self, *args, **kwargs):
        return self._value.__round__(*args, **kwargs)

    def __abs__(self):
        return TimeType(self._value.__abs__())

    def __hash__(self):
        return self._value.__hash__()

    def __ceil__(self):
        return int(self._value.__ceil__())

    def __floor__(self):
        return int(self._value.__floor__())

    def __int__(self):
        return int(self._value)

    @_with_other_as_time_type
    def __mod__(self, other: 'TimeType'):
        return self._value.__mod__(other._value)

    @_with_other_as_time_type
    def __rmod__(self, other: 'TimeType'):
        return self._value.__rmod__(other._value)

    def __neg__(self):
        return TimeType(self._value.__neg__())

    def __pos__(self):
        return self

    @_with_other_as_time_type
    def __pow__(self, other: 'TimeType'):
        return self._value.__pow__(other._value)

    @_with_other_as_time_type
    def __rpow__(self, other: 'TimeType'):
        return self._value.__rpow__(other._value)

    def __trunc__(self):
        return int(self._value.__trunc__())

    @_with_other_as_time_type
    def __mul__(self, other: 'TimeType'):
        return self._value.__mul__(other._value)

    @_with_other_as_time_type
    def __rmul__(self, other: 'TimeType'):
        return self._value.__mul__(other._value)

    @_with_other_as_time_type
    def __add__(self, other: 'TimeType'):
        return self._value.__add__(other._value)

    @_with_other_as_time_type
    def __radd__(self, other: 'TimeType'):
        return self._value.__radd__(other._value)

    @_with_other_as_time_type
    def __sub__(self, other: 'TimeType'):
        return self._value.__sub__(other._value)

    @_with_other_as_time_type
    def __rsub__(self, other: 'TimeType'):
        return self._value.__rsub__(other._value)

    @_with_other_as_time_type
    def __truediv__(self, other: 'TimeType'):
        return self._value.__truediv__(other._value)

    @_with_other_as_time_type
    def __rtruediv__(self, other: 'TimeType'):
        return self._value.__rtruediv__(other._value)

    @_with_other_as_time_type
    def __floordiv__(self, other: 'TimeType'):
        return self._value.__floordiv__(other._value)

    @_with_other_as_time_type
    def __rfloordiv__(self, other: 'TimeType'):
        return self._value.__rfloordiv__(other._value)

    @_with_other_as_time_type
    def __le__(self, other: 'TimeType'):
        return self._value.__le__(other._value)

    @_with_other_as_time_type
    def __ge__(self, other: 'TimeType'):
        return self._value.__ge__(other._value)

    @_with_other_as_time_type
    def __lt__(self, other: 'TimeType'):
        return self._value.__lt__(other._value)

    @_with_other_as_time_type
    def __gt__(self, other: 'TimeType'):
        return self._value.__gt__(other._value)

    def __eq__(self, other):
        if type(other) == type(self):
            return self._value.__eq__(other._value)
        else:
            return self._value == other

    @classmethod
    def from_float(cls, value: float, absolute_error: typing.Optional[float] = None) -> 'TimeType':
        """Convert a floating point number to a TimeType using one of three modes depending on `absolute_error`.

        The default str(value) guarantees that all floats have a different result with sensible rounding.
        This was chosen as default because it is the expected behaviour most of the time if the user defined the float
        from a literal in code.

        Args:
            value: Floating point value to convert to arbitrary precision TimeType
            absolute_error:
                - :obj:`None`: Use `str(value)` as a proxy to get consistent precision
                - 0: Return the exact value of the float i.e. float(0.8) == 3602879701896397 / 4503599627370496
                - 0 < `absolute_error` <= 1: Use `absolute_error` to limit the denominator

        Raises:
            ValueError: If `absolute_error` is not None and not 0 <= `absolute_error` <=  1
        """
        # gmpy2 is at least an order of magnitude faster than fractions.Fraction
        if absolute_error is None:
            # this method utilizes the 'print as many digits as necessary to destinguish between all floats'
            # functionality of str
            if type(value) in (cls, cls._InternalType, fractions.Fraction):
                return cls(value)
            else:
                return cls(cls._to_internal(str(value).replace('e', 'E')))

        elif absolute_error == 0:
            return cls(cls._to_internal(value))
        elif absolute_error < 0:
            raise ValueError('absolute_error needs to be at least 0')
        elif absolute_error > 1:
            raise ValueError('absolute_error needs to be smaller 1')
        else:
            if cls._InternalType is fractions.Fraction:
                return fractions.Fraction(value).limit_denominator(int(1 / absolute_error))
            else:
                return cls(gmpy2.f2q(value, absolute_error))

    @classmethod
    def from_fraction(cls, numerator: int, denominator: int) -> 'TimeType':
        """Convert a fraction to a TimeType.

        Args:
            numerator: Numerator of the time fraction
            denominator: Denominator of the time fraction
        """
        return cls(cls._to_internal(numerator, denominator))

    def __repr__(self):
        return 'TimeType(%s)' % self.__str__()

    def __str__(self):
        return '%d/%d' % (self._value.numerator, self._value.denominator)

    def __float__(self):
        return int(self._value.numerator) / int(self._value.denominator)


# this asserts isinstance(TimeType, Rational) is True
numbers.Rational.register(TimeType)


_converter = {
    float: TimeType.from_float,
    TimeType: lambda x: x
}


def time_from_float(value: float, absolute_error: typing.Optional[float] = None) -> TimeType:
    """See :func:`TimeType.from_float`."""
    return TimeType.from_float(value, absolute_error)


def time_from_fraction(numerator: int, denominator: int) -> TimeType:
    """See :func:`TimeType.from_float`."""
    return TimeType.from_fraction(numerator, denominator)


class DocStringABCMeta(abc.ABCMeta):
    """Metaclass that copies/refers to docstrings of the super class."""
    def __new__(mcls, classname, bases, cls_dict):
        cls = super().__new__(mcls, classname, bases, cls_dict)

        abstract_bases = tuple(base
                               for base in reversed(inspect.getmro(cls))
                               if hasattr(base, '__abstractmethods__'))[:-1]

        for name, member in cls_dict.items():
            if not getattr(member, '__doc__'):
                if isinstance(member, property):
                    member_type = ':py:attr:'
                else:
                    member_type = ':func:'

                for base in abstract_bases:
                    if name in base.__dict__ and name in base.__abstractmethods__:
                        base_member = getattr(base, name)

                        if member is base_member or not base_member.__doc__:
                            continue

                        base_member_name = '.'.join([base.__module__, base.__qualname__, name])
                        member.__doc__ = 'Implements {}`~{}`.'.format(member_type, base_member_name)
                        break
        return cls


T = typing.TypeVar('T')


class SingletonABCMeta(DocStringABCMeta):
    """Metaclass that enforces singletons"""
    def __call__(cls: typing.Type[T]) -> T:
        return cls._instance

    def __init__(cls, name, bases, dct):
        super().__init__(name, bases, dct)
        cls._instance = super(SingletonABCMeta, cls).__call__()


class HashableNumpyArray(numpy.ndarray):
    """Make numpy arrays hashable.

    Example usage:
    my_array = np.zeros([1, 2, 3, 4])
    hashable = my_array.view(HashableNumpyArray)
    """
    def __hash__(self):
        return hash(self.tobytes())


def has_type_interface(obj: typing.Any, type_obj: typing.Type) -> bool:
    """Return true if all public attributes of the class are attribues of the object"""
    return set(dir(obj)) >= {attr for attr in dir(type_obj) if not attr.startswith('_')}


if hasattr(typing, 'Collection'):
    Collection = typing.Collection
else:
    def _check_methods(C, *methods):
        """copied from https://github.com/python/cpython/blob/3.8/Lib/_collections_abc.py"""
        mro = C.__mro__
        for method in methods:
            for B in mro:
                if method in B.__dict__:
                    if B.__dict__[method] is None:
                        return NotImplemented
                    break
            else:
                return NotImplemented
        return True

    class _ABCCollection(collections.abc.Sized, collections.abc.Iterable, collections.abc.Container):
        """copied from https://github.com/python/cpython/blob/3.8/Lib/_collections_abc.py"""
        __slots__ = ()

        @classmethod
        def __subclasshook__(cls, C):
            # removed "if cls is _ABCCollection" guard because reloading this module damages the test
            return _check_methods(C, "__len__", "__iter__", "__contains__")

    class Collection(typing.Sized, typing.Iterable[typing.T_co], typing.Container[typing.T_co],
                     extra=_ABCCollection):
        """Fallback for typing.Collection if python 3.5
        copied from https://github.com/python/cpython/blob/3.5/Lib/typing.py"""
        __slots__ = ()


<<<<<<< HEAD
class FrozenDict(typing.Mapping):
    def __init__(self, *args, **kwargs):
        self._dict = collections.OrderedDict(*args, **kwargs)
        self._hash = None

    def __getitem__(self, item):
        return self._dict[item]

    def __contains__(self, item):
        return item in self._dict

    def __iter__(self):
        return iter(self._dict)

    def __len__(self):
        return len(self._dict)

    def __repr__(self):
        return '<%s %r>' % (self.__class__.__name__, self._dict)

    def __hash__(self):
        if self._hash is None:
            self._hash = functools.reduce(operator.xor, map(hash, self._dict.items()))
        return self._hash

    def __eq__(self, other):
        return other == self._dict
=======
class SequenceProxy(collections.abc.Sequence):
    __slots__ = ('_inner',)

    def __init__(self, inner: typing.Sequence):
        self._inner = inner

    def __getitem__(self, item):
        return self._inner.__getitem__(item)

    def __iter__(self):
        return self._inner.__iter__()

    def __len__(self):
        return self._inner.__len__()

    def __contains__(self, item):
        return self._inner.__contains__(item)

    def __reversed__(self):
        return self._inner.__reversed__()

    def index(self, i, **kwargs):
        return self._inner.index(i, **kwargs)

    def count(self, elem):
        return self._inner.count(elem)

    def __eq__(self, other):
        """Not part of Sequence interface"""
        if type(other) is SequenceProxy:
            return (len(self) == len(other)
                    and all(x == y for x, y in zip(self, other)))
        else:
            return NotImplemented
>>>>>>> e7854d46
<|MERGE_RESOLUTION|>--- conflicted
+++ resolved
@@ -338,7 +338,6 @@
         __slots__ = ()
 
 
-<<<<<<< HEAD
 class FrozenDict(typing.Mapping):
     def __init__(self, *args, **kwargs):
         self._dict = collections.OrderedDict(*args, **kwargs)
@@ -366,7 +365,8 @@
 
     def __eq__(self, other):
         return other == self._dict
-=======
+
+
 class SequenceProxy(collections.abc.Sequence):
     __slots__ = ('_inner',)
 
@@ -400,5 +400,4 @@
             return (len(self) == len(other)
                     and all(x == y for x, y in zip(self, other)))
         else:
-            return NotImplemented
->>>>>>> e7854d46
+            return NotImplemented