"""This module contains all waveform classes

Classes:
    - Waveform: An instantiated pulse which can be sampled to a raw voltage value array.
"""

import itertools
from abc import ABCMeta, abstractmethod
from weakref import WeakValueDictionary, ref
from typing import Union, Set, Sequence, NamedTuple, Tuple, Any, Iterable, FrozenSet, Optional, Mapping, AbstractSet
import operator
import logging
import numpy as np

from qupulse import ChannelID
from qupulse.utils import checked_int_cast, isclose
from qupulse.utils.types import TimeType, time_from_float
from qupulse.comparable import Comparable
from qupulse.expressions import ExpressionScalar
from qupulse.pulses.interpolation import InterpolationStrategy
from qupulse._program.transformation import Transformation


__all__ = ["Waveform", "TableWaveform", "TableWaveformEntry", "FunctionWaveform", "SequenceWaveform",
           "MultiChannelWaveform", "RepetitionWaveform", "TransformingWaveform", "ArithmeticWaveform"]

PULSE_TO_WAVEFORM_ERROR = 1e-8 # error margin in pulse template to waveform conversion

def any_nan(a):
           """ Return True of any element of the array is NaN """
           if np.array(a).size == 0:
               return False
           return np.isnan(np.min(a)) 
       
class Waveform(Comparable, metaclass=ABCMeta):
    """Represents an instantiated PulseTemplate which can be sampled to retrieve arrays of voltage
    values for the hardware."""

    __sampled_cache = WeakValueDictionary()

    @property
    @abstractmethod
    def duration(self) -> TimeType:
        """The duration of the waveform in time units."""

    @abstractmethod
    def unsafe_sample(self,
                      channel: ChannelID,
                      sample_times: np.ndarray,
                      output_array: Union[np.ndarray, None]=None) -> np.ndarray:
        """Sample the waveform at given sample times.

        The unsafe means that there are no sanity checks performed. The provided sample times are assumed to be
        monotonously increasing and lie in the range of [0, waveform.duration]

        Args:
            sample_times: Times at which this Waveform will be sampled.
            output_array: Has to be either None or an array of the same size and type as sample_times. If
                not None, the sampled values will be written here and this array will be returned
        Result:
            The sampled values of this Waveform at the provided sample times. Has the same number of
            elements as sample_times.
        """

    def get_sampled(self,
                    channel: ChannelID,
                    sample_times: np.ndarray,
                    output_array: Union[np.ndarray, None]=None) -> np.ndarray:
        """A wrapper to the unsafe_sample method which caches the result. This method enforces the constrains
        unsafe_sample expects and caches the result to save memory.

        Args:
            sample_times: Times at which this Waveform will be sampled.
            output_array: Has to be either None or an array of the same size and type as sample_times. If an array is
                given, the sampled values will be written into the given array and it will be returned. Otherwise, a new
                array will be created and cached to save memory.

        Result:
            The sampled values of this Waveform at the provided sample times. Is `output_array` if provided
        """
        if len(sample_times) == 0:
            if output_array is None:
                return np.zeros_like(sample_times)
            elif len(output_array) == len(sample_times):
                return output_array
            else:
                raise ValueError('Output array length and sample time length are different')

        if np.any(sample_times[:-1] >= sample_times[1:]):
            raise ValueError('The sample times are not monotonously increasing')
        if sample_times[0] < 0 or sample_times[-1] > self.duration:
            raise ValueError('The sample times are not in the range [0, duration]')
        if channel not in self.defined_channels:
            raise KeyError('Channel not defined in this waveform: {}'.format(channel))

        if output_array is None:
            # cache the result to save memory
            result = self.unsafe_sample(channel, sample_times)
            result.flags.writeable = False
            key = hash(bytes(result))
            if key not in self.__sampled_cache:
                self.__sampled_cache[key] = result
            return self.__sampled_cache[key]
        else:
            if len(output_array) != len(sample_times):
                raise ValueError('Output array length and sample time length are different')
            # use the user provided memory
            return self.unsafe_sample(channel=channel,
                                      sample_times=sample_times,
                                      output_array=output_array)

    @property
    @abstractmethod
    def defined_channels(self) -> Set[ChannelID]:
        """The channels this waveform should played on. Use
            :func:`~qupulse.pulses.instructions.get_measurement_windows` to get a waveform for a subset of these."""

    @abstractmethod
    def unsafe_get_subset_for_channels(self, channels: AbstractSet[ChannelID]) -> 'Waveform':
        """Unsafe version of :func:`~qupulse.pulses.instructions.get_measurement_windows`."""

    def get_subset_for_channels(self, channels: AbstractSet[ChannelID]) -> 'Waveform':
        """Get a waveform that only describes the channels contained in `channels`.

        Args:
            channels: A channel set the return value should confine to.

        Raises:
            KeyError: If `channels` is not a subset of the waveform's defined channels.

        Returns:
            A waveform with waveform.defined_channels == `channels`
        """
        if not channels <= self.defined_channels:
            raise KeyError('Channels not defined on waveform: {}'.format(channels))
        if channels == self.defined_channels:
            return self
        return self.unsafe_get_subset_for_channels(channels=channels)

    def __neg__(self):
        return FunctorWaveform(self, {ch: np.negative for ch in self.defined_channels})

    def __pos__(self):
        return self


class TableWaveformEntry(NamedTuple('TableWaveformEntry', [('t', float),
                                                           ('v', float),
                                                           ('interp', InterpolationStrategy)])):
    def __init__(self, t: float, v: float, interp: InterpolationStrategy):
        if not callable(interp):
            raise TypeError('{} is neither callable nor of type InterpolationStrategy'.format(interp))


class TableWaveform(Waveform):
    EntryInInit = Union[TableWaveformEntry, Tuple[float, float, InterpolationStrategy]]

    """Waveform obtained from instantiating a TablePulseTemplate."""
    def __init__(self,
                 channel: ChannelID,
                 waveform_table: Sequence[EntryInInit]) -> None:
        """Create a new TableWaveform instance.

        Args:
            waveform_table (ImmutableList(WaveformTableEntry)): A list of instantiated table
                entries of the form (time as float, voltage as float, interpolation strategy).
        """
        super().__init__()

        self._table = self._validate_input(waveform_table)
        self._channel_id = channel

    @staticmethod
    def _validate_input(input_waveform_table: Sequence[EntryInInit]) -> Tuple[TableWaveformEntry, ...]:
        """ Checks that:
         - the time is increasing,
         - there are at least two entries
        and removes subsequent entries with same time or voltage values.

        :param input_waveform_table:
        :return:
        """
        if len(input_waveform_table) < 2:
            raise ValueError("Waveform table has less than two entries.")

        if input_waveform_table[0][0] != 0:
            raise ValueError('First time entry is not zero.')

        if input_waveform_table[-1][0] == 0:
            raise ValueError('Last time entry is zero.')

        output_waveform_table = []

        previous_t = 0
        previous_v = None
        for (t, v, interp), (next_t, next_v, _) in itertools.zip_longest(input_waveform_table,
                                                                         input_waveform_table[1:],
                                                                         fillvalue=(float('inf'), None, None)):
            if next_t < t:
                if next_t < 0:
                    raise ValueError('Negative time values are not allowed.')
                else:
                    raise ValueError('Times are not increasing.')

            if (previous_t != t or t != next_t) and (previous_v != v or v != next_v):
                previous_t = t
                previous_v = v
                output_waveform_table.append(TableWaveformEntry(t, v, interp))

        return tuple(output_waveform_table)

    @property
    def compare_key(self) -> Any:
        return self._channel_id, self._table

    @property
    def duration(self) -> TimeType:
<<<<<<< HEAD
        return TimeType.from_float(self._table[-1].t, absolute_error=1e-10)
=======
        return TimeType.from_float(self._table[-1].t, absolute_error=PULSE_TO_WAVEFORM_ERROR)
>>>>>>> 9f8d01c6

    def unsafe_sample(self,
                      channel: ChannelID,
                      sample_times: np.ndarray,
                      output_array: Union[np.ndarray, None]=None) -> np.ndarray:
        if output_array is None:
            output_array = np.empty_like(sample_times)
            output_array[:]=np.NaN
        else:
            logging.debug('TableWaveform: pre-filled output_array')
            
        for entry1, entry2 in zip(self._table[:-1], self._table[1:]):
            indices = slice(np.searchsorted(sample_times, entry1.t, 'left'),
                            np.searchsorted(sample_times, entry2.t, 'right'))
            output_array[indices] = \
                entry2.interp((entry1.t, entry1.v), (entry2.t, entry2.v), sample_times[indices])
                
                
        if any_nan(output_array):
            number_of_nan=np.isnan(output_array).sum()
            print(f'# tablewaveform bug: random data in waveform, duration {self.duration}, number_of_nan {number_of_nan}') # , last time {self._table[-1].t} last sample time {sample_times[-1]}')
            if np.isnan(output_array[-1]):
                output_array[-1]=self._table[-1].v
                
        return output_array

    @property
    def defined_channels(self) -> Set[ChannelID]:
        return {self._channel_id}

    def unsafe_get_subset_for_channels(self, channels: AbstractSet[ChannelID]) -> 'Waveform':
        return self


class FunctionWaveform(Waveform):
    """Waveform obtained from instantiating a FunctionPulseTemplate."""

    def __init__(self, expression: ExpressionScalar,
                 duration: float,
                 channel: ChannelID) -> None:
        """Creates a new FunctionWaveform instance.

        Args:
            expression: The function represented by this FunctionWaveform
                as a mathematical expression where 't' denotes the time variable. It must not have other variables
            duration: The duration of the waveform
            measurement_windows: A list of measurement windows
            channel: The channel this waveform is played on
        """
        super().__init__()
        if set(expression.variables) - set('t'):
            raise ValueError('FunctionWaveforms may not depend on anything but "t"')

        self._expression = expression
        self._duration = TimeType.from_float(duration, absolute_error = PULSE_TO_WAVEFORM_ERROR)
        self._channel_id = channel

    @property
    def defined_channels(self) -> Set[ChannelID]:
        return {self._channel_id}

    @property
    def compare_key(self) -> Any:
        return self._channel_id, self._expression, self._duration

    @property
    def duration(self) -> TimeType:
        return self._duration

    def unsafe_sample(self,
                      channel: ChannelID,
                      sample_times: np.ndarray,
                      output_array: Union[np.ndarray, None] = None) -> np.ndarray:
        if output_array is None:
            output_array = np.empty(len(sample_times))
        output_array[:] = self._expression.evaluate_numeric(t=sample_times)
        return output_array

    def unsafe_get_subset_for_channels(self, channels: AbstractSet[ChannelID]) -> Waveform:
        return self


class SequenceWaveform(Waveform):
    """This class allows putting multiple PulseTemplate together in one waveform on the hardware."""
    def __init__(self, sub_waveforms: Iterable[Waveform]):
        """

        :param subwaveforms: All waveforms must have the same defined channels
        """
        if not sub_waveforms:
            raise ValueError(
                "SequenceWaveform cannot be constructed without channel waveforms."
            )

        def flattened_sub_waveforms() -> Iterable[Waveform]:
            for sub_waveform in sub_waveforms:
                if isinstance(sub_waveform, SequenceWaveform):
                    yield from sub_waveform._sequenced_waveforms
                else:
                    yield sub_waveform

        self._sequenced_waveforms = tuple(flattened_sub_waveforms())
        self._duration = sum(waveform.duration for waveform in self._sequenced_waveforms)
        if not all(waveform.defined_channels == self.defined_channels for waveform in self._sequenced_waveforms[1:]):
            raise ValueError(
                "SequenceWaveform cannot be constructed from waveforms of different"
                "defined channels."
            )

    @property
    def defined_channels(self) -> Set[ChannelID]:
        return self._sequenced_waveforms[0].defined_channels

    def unsafe_sample(self,
                      channel: ChannelID,
                      sample_times: np.ndarray,
                      output_array: Union[np.ndarray, None]=None) -> np.ndarray:
        if output_array is None:
            output_array = np.empty_like(sample_times)
        time = 0
        for subwaveform in self._sequenced_waveforms:
            # before you change anything here, make sure to understand the difference between basic and advanced
            # indexing in numpy and their copy/reference behaviour
            end = time + subwaveform.duration

            indices = slice(*np.searchsorted(sample_times, (float(time), float(end)), 'left'))
            subwaveform.unsafe_sample(channel=channel,
                                      sample_times=sample_times[indices]-np.float64(time),
                                      output_array=output_array[indices])
            time = end
        return output_array

    @property
    def compare_key(self) -> Tuple[Waveform]:
        return self._sequenced_waveforms

    @property
    def duration(self) -> TimeType:
        return self._duration

    def unsafe_get_subset_for_channels(self, channels: AbstractSet[ChannelID]) -> 'Waveform':
        return SequenceWaveform(
            sub_waveform.unsafe_get_subset_for_channels(channels & sub_waveform.defined_channels)
            for sub_waveform in self._sequenced_waveforms if sub_waveform.defined_channels & channels)


class MultiChannelWaveform(Waveform):
    """A MultiChannelWaveform is a Waveform object that allows combining arbitrary Waveform objects
    to into a single waveform defined for several channels.

    The number of channels used by the MultiChannelWaveform object is the sum of the channels used
    by the Waveform objects it consists of.

    MultiChannelWaveform allows an arbitrary mapping of channels defined by the Waveforms it
    consists of and the channels it defines. For example, if the MultiChannelWaveform consists
    of a two Waveform objects A and B which define two channels each, then the channels of the
    MultiChannelWaveform may be 0: A.1, 1: B.0, 2: B.1, 3: A.0 where A.0 means channel 0 of Waveform
    object A.

    The following constraints must hold:
     - The durations of all Waveform objects must be equal.
     - The channel mapping must be sane, i.e., no channel of the MultiChannelWaveform must be
        assigned more than one channel of any Waveform object it consists of
    """

    def __init__(self, sub_waveforms: Iterable[Waveform]) -> None:
        """Create a new MultiChannelWaveform instance.

        Requires a list of subwaveforms in the form (Waveform, List(int)) where the list defines
        the channel mapping, i.e., a value y at index x in the list means that channel x of the
        subwaveform will be mapped to channel y of this MultiChannelWaveform object.

        Args:
            sub_waveforms (Iterable( Waveform )): The list of sub waveforms of this
                MultiChannelWaveform
        Raises:
            ValueError, if a channel mapping is out of bounds of the channels defined by this
                MultiChannelWaveform
            ValueError, if several subwaveform channels are assigned to a single channel of this
                MultiChannelWaveform
            ValueError, if subwaveforms have inconsistent durations
        """
        super().__init__()
        if not sub_waveforms:
            raise ValueError(
                "MultiChannelWaveform cannot be constructed without channel waveforms."
            )

        # avoid unnecessary multi channel nesting
        def flatten_sub_waveforms(to_flatten):
            for sub_waveform in to_flatten:
                if isinstance(sub_waveform, MultiChannelWaveform):
                    yield from sub_waveform._sub_waveforms
                else:
                    yield sub_waveform

        # sort the waveforms with their defined channels to make compare key reproducible
        def get_sub_waveform_sort_key(waveform):
            return tuple(sorted(tuple('{}_stringified_numeric_channel'.format(ch) if isinstance(ch, int) else ch
                                      for ch in waveform.defined_channels)))

        self._sub_waveforms = tuple(sorted(flatten_sub_waveforms(sub_waveforms),
                                           key=get_sub_waveform_sort_key))

        self.__defined_channels = set()
        for waveform in self._sub_waveforms:
            if waveform.defined_channels & self.__defined_channels:
                raise ValueError('Channel may not be defined in multiple waveforms',
                                 waveform.defined_channels & self.__defined_channels)
            self.__defined_channels |= waveform.defined_channels

        if not all(isclose(waveform.duration, self._sub_waveforms[0].duration) for waveform in self._sub_waveforms[1:]):
            # meaningful error message:
            durations = {}

            for waveform in self._sub_waveforms:
                for duration, channels in durations.items():
                    if isclose(waveform.duration, duration):
                        channels.update(waveform.defined_channels)
                        break
                else:
                    durations[waveform.duration] = set(waveform.defined_channels)

            raise ValueError(
                "MultiChannelWaveform cannot be constructed from channel waveforms of different durations.",
                durations
            )

    @property
    def duration(self) -> TimeType:
        return self._sub_waveforms[0].duration

    def __getitem__(self, key: ChannelID) -> Waveform:
        for waveform in self._sub_waveforms:
            if key in waveform.defined_channels:
                return waveform
        raise KeyError('Unknown channel ID: {}'.format(key), key)

    @property
    def defined_channels(self) -> Set[ChannelID]:
        return self.__defined_channels

    @property
    def compare_key(self) -> Any:
        # sort with channels
        return self._sub_waveforms

    def unsafe_sample(self,
                      channel: ChannelID,
                      sample_times: np.ndarray,
                      output_array: Union[np.ndarray, None]=None) -> np.ndarray:
        return self[channel].unsafe_sample(channel, sample_times, output_array)

    def unsafe_get_subset_for_channels(self, channels: AbstractSet[ChannelID]) -> 'Waveform':
        relevant_sub_waveforms = tuple(swf for swf in self._sub_waveforms if swf.defined_channels & channels)
        if len(relevant_sub_waveforms) == 1:
            return relevant_sub_waveforms[0].get_subset_for_channels(channels)
        elif len(relevant_sub_waveforms) > 1:
            return MultiChannelWaveform(
                sub_waveform.get_subset_for_channels(channels & sub_waveform.defined_channels)
                for sub_waveform in relevant_sub_waveforms)
        else:
            raise KeyError('Unknown channels: {}'.format(channels))


class RepetitionWaveform(Waveform):
    """This class allows putting multiple PulseTemplate together in one waveform on the hardware."""
    def __init__(self, body: Waveform, repetition_count: int):
        self._body = body
        self._repetition_count = checked_int_cast(repetition_count)
        if repetition_count < 1 or not isinstance(repetition_count, int):
            raise ValueError('Repetition count must be an integer >0')

    @property
    def defined_channels(self) -> Set[ChannelID]:
        return self._body.defined_channels

    def unsafe_sample(self,
                      channel: ChannelID,
                      sample_times: np.ndarray,
                      output_array: Union[np.ndarray, None]=None) -> np.ndarray:
        if output_array is None:
            output_array = np.empty_like(sample_times)
        body_duration = self._body.duration
        time = 0
        for _ in range(self._repetition_count):
            end = time + body_duration
            indices = slice(*np.searchsorted(sample_times, (float(time), float(end)), 'left'))
            self._body.unsafe_sample(channel=channel,
                                     sample_times=sample_times[indices] - time,
                                     output_array=output_array[indices])
            time = end
        return output_array

    @property
    def compare_key(self) -> Tuple[Any, int]:
        return self._body.compare_key, self._repetition_count

    @property
    def duration(self) -> TimeType:
        return self._body.duration * self._repetition_count

    def unsafe_get_subset_for_channels(self, channels: AbstractSet[ChannelID]) -> 'RepetitionWaveform':
        return RepetitionWaveform(body=self._body.unsafe_get_subset_for_channels(channels),
                                  repetition_count=self._repetition_count)


class TransformingWaveform(Waveform):
    def __init__(self, inner_waveform: Waveform, transformation: Transformation):
        """"""
        self._inner_waveform = inner_waveform
        self._transformation = transformation

        # cache data of inner channels based identified and invalidated by the sample times
        self._cached_data = None
        self._cached_times = lambda: None

    @property
    def inner_waveform(self) -> Waveform:
        return self._inner_waveform

    @property
    def transformation(self) -> Transformation:
        return self._transformation

    @property
    def defined_channels(self) -> Set[ChannelID]:
        return self.transformation.get_output_channels(self.inner_waveform.defined_channels)

    @property
    def compare_key(self) -> Tuple[Waveform, Transformation]:
        return self.inner_waveform, self.transformation

    @property
    def duration(self) -> TimeType:
        return self.inner_waveform.duration

    def unsafe_get_subset_for_channels(self, channels: Set[ChannelID]) -> 'SubsetWaveform':
        return SubsetWaveform(self, channel_subset=channels)

    def unsafe_sample(self,
                      channel: ChannelID,
                      sample_times: np.ndarray,
                      output_array: Union[np.ndarray, None] = None) -> np.ndarray:
        if self._cached_times() is not sample_times:
            self._cached_data = dict()
            self._cached_times = ref(sample_times)

        if channel not in self._cached_data:

            inner_channels = self.transformation.get_input_channels({channel})

            inner_data = {inner_channel: self.inner_waveform.unsafe_sample(inner_channel, sample_times)
                          for inner_channel in inner_channels}

            outer_data = self.transformation(sample_times, inner_data)
            self._cached_data.update(outer_data)

        if output_array is None:
            output_array = self._cached_data[channel]
        else:
            output_array[:] = self._cached_data[channel]

        return output_array


class SubsetWaveform(Waveform):
    def __init__(self, inner_waveform: Waveform, channel_subset: Set[ChannelID]):
        self._inner_waveform = inner_waveform
        self._channel_subset = frozenset(channel_subset)

    @property
    def inner_waveform(self) -> Waveform:
        return self._inner_waveform

    @property
    def defined_channels(self) -> FrozenSet[ChannelID]:
        return self._channel_subset

    @property
    def duration(self) -> TimeType:
        return self.inner_waveform.duration

    @property
    def compare_key(self) -> Tuple[frozenset, Waveform]:
        return self.defined_channels, self.inner_waveform

    def unsafe_get_subset_for_channels(self, channels: Set[ChannelID]) -> Waveform:
        return self.inner_waveform.get_subset_for_channels(channels)

    def unsafe_sample(self,
                      channel: ChannelID,
                      sample_times: np.ndarray,
                      output_array: Union[np.ndarray, None]=None) -> np.ndarray:
        return self.inner_waveform.unsafe_sample(channel, sample_times, output_array)


class ArithmeticWaveform(Waveform):
    """Channels only present in one waveform have the operations neutral element on the other."""

    numpy_operator_map = {'+': np.add,
                          '-': np.subtract}
    operator_map = {'+': operator.add,
                    '-': operator.sub}

    rhs_only_map = {'+': operator.pos,
                    '-': operator.neg}
    numpy_rhs_only_map = {'+': np.positive,
                          '-': np.negative}

    def __init__(self,
                 lhs: Waveform,
                 arithmetic_operator: str,
                 rhs: Waveform):
        super().__init__()
        self._lhs = lhs
        self._rhs = rhs
        self._arithmetic_operator = arithmetic_operator

        assert np.isclose(float(self._lhs.duration), float(self._rhs.duration))
        assert arithmetic_operator in self.operator_map

    @property
    def lhs(self) -> Waveform:
        return self._lhs

    @property
    def rhs(self) -> Waveform:
        return self._rhs

    @property
    def arithmetic_operator(self) -> str:
        return self._arithmetic_operator

    @property
    def duration(self) -> TimeType:
        return self._lhs.duration

    @property
    def defined_channels(self) -> Set[ChannelID]:
        return set.union(self._lhs.defined_channels, self._rhs.defined_channels)

    def unsafe_sample(self,
                      channel: ChannelID,
                      sample_times: np.ndarray,
                      output_array: Union[np.ndarray, None] = None) -> np.ndarray:
        if channel in self._lhs.defined_channels:
            lhs = self._lhs.unsafe_sample(channel=channel, sample_times=sample_times, output_array=output_array)
        else:
            lhs = None

        if channel in self._rhs.defined_channels:
            rhs = self._rhs.unsafe_sample(channel=channel, sample_times=sample_times,
                                          output_array=None if lhs is not None else output_array)
        else:
            rhs = None

        if rhs is not None and lhs is not None:
            arithmetic_operator = self.numpy_operator_map[self._arithmetic_operator]
            if output_array is None:
                output_array = lhs
            return arithmetic_operator(lhs, rhs, out=output_array)

        else:
            if lhs is None:
                assert rhs is not None, "channel %r not in defined channels (internal bug)" % channel
                return self.numpy_rhs_only_map[self._arithmetic_operator](rhs, out=output_array)
            else:
                return lhs

    def unsafe_get_subset_for_channels(self, channels: Set[ChannelID]) -> Waveform:
        # TODO: optimization possible
        return SubsetWaveform(self, channels)

    @property
    def compare_key(self) -> Tuple[str, Waveform, Waveform]:
        return self._arithmetic_operator, self._lhs, self._rhs


class FunctorWaveform(Waveform):
    """Apply a channel wise functor that works inplace to all results"""
    def __init__(self, inner_waveform: Waveform, functor: Mapping[ChannelID, 'Callable']):
        self._inner_waveform = inner_waveform
        self._functor = dict(functor.items())

        assert set(functor.keys()) == inner_waveform.defined_channels, ("There is no default identity mapping (yet)."
                                                                        "File an issue on github if you need it.")

    @property
    def duration(self) -> TimeType:
        return self._inner_waveform.duration

    @property
    def defined_channels(self) -> Set[ChannelID]:
        return self._inner_waveform.defined_channels

    def unsafe_sample(self,
                      channel: ChannelID,
                      sample_times: np.ndarray,
                      output_array: Union[np.ndarray, None] = None) -> np.ndarray:
        return self._functor[channel](self._inner_waveform.unsafe_sample(channel, sample_times, output_array))

    def unsafe_get_subset_for_channels(self, channels: Set[ChannelID]) -> Waveform:
        return SubsetWaveform(self, channels)

    @property
    def compare_key(self) -> Tuple[Waveform, FrozenSet]:
        return self._inner_waveform, frozenset(self._functor.items())<|MERGE_RESOLUTION|>--- conflicted
+++ resolved
@@ -30,8 +30,8 @@
            """ Return True of any element of the array is NaN """
            if np.array(a).size == 0:
                return False
-           return np.isnan(np.min(a)) 
-       
+           return np.isnan(np.min(a))
+
 class Waveform(Comparable, metaclass=ABCMeta):
     """Represents an instantiated PulseTemplate which can be sampled to retrieve arrays of voltage
     values for the hardware."""
@@ -215,11 +215,7 @@
 
     @property
     def duration(self) -> TimeType:
-<<<<<<< HEAD
-        return TimeType.from_float(self._table[-1].t, absolute_error=1e-10)
-=======
         return TimeType.from_float(self._table[-1].t, absolute_error=PULSE_TO_WAVEFORM_ERROR)
->>>>>>> 9f8d01c6
 
     def unsafe_sample(self,
                       channel: ChannelID,
@@ -230,20 +226,20 @@
             output_array[:]=np.NaN
         else:
             logging.debug('TableWaveform: pre-filled output_array')
-            
+
         for entry1, entry2 in zip(self._table[:-1], self._table[1:]):
             indices = slice(np.searchsorted(sample_times, entry1.t, 'left'),
                             np.searchsorted(sample_times, entry2.t, 'right'))
             output_array[indices] = \
                 entry2.interp((entry1.t, entry1.v), (entry2.t, entry2.v), sample_times[indices])
-                
-                
+
+
         if any_nan(output_array):
             number_of_nan=np.isnan(output_array).sum()
             print(f'# tablewaveform bug: random data in waveform, duration {self.duration}, number_of_nan {number_of_nan}') # , last time {self._table[-1].t} last sample time {sample_times[-1]}')
             if np.isnan(output_array[-1]):
                 output_array[-1]=self._table[-1].v
-                
+
         return output_array
 
     @property
