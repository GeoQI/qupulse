--- conflicted
+++ resolved
@@ -135,13 +135,12 @@
         with self.assertRaises(RuntimeError):
             self.make_instance('blub', registry=registry)
 
-<<<<<<< HEAD
     def test_renamed(self) -> None:
         registry = dict()
         instance = self.make_instance('hugo', registry=registry)
         renamed_instance = instance.renamed('ilse', registry=registry)
         self.assert_equal_instance_except_id(instance, renamed_instance)
-=======
+        
     def test_conversion(self):
         with warnings.catch_warnings():
             warnings.simplefilter('ignore', DeprecationWarning)
@@ -156,7 +155,6 @@
             pulse_storage = PulseStorage(dest_backend)
             converted = pulse_storage['foo']
             self.assert_equal_instance(instance, converted)
->>>>>>> 5a5b5d76
 
 
 class DummySerializableTests(SerializableTests, unittest.TestCase):
