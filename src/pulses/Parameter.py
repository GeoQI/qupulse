"""STANDARD LIBRARY IMPORTS"""
from abc import ABCMeta, abstractmethod, abstractproperty
from typing import Optional, Union, Dict, Tuple
import numbers
import logging

"""RELATED THIRD PARTY IMPORTS"""

"""LOCAL IMPORTS"""    
from .Serializer import Serializable

logger = logging.getLogger(__name__)

class Parameter(metaclass = ABCMeta):
    """A parameter for pulses.
    
    Parameter specifies a concrete value which is inserted instead
    of the parameter declaration reference in a PulseTemplate if it satisfies
    the minimum and maximum boundary of the corresponding ParameterDeclaration.
    Implementations of Parameter may provide a single constant value or
    obtain values by computation (e.g. from measurement results).
    """
    def __init__(self) -> None:
        super().__init__()

    @abstractmethod
    def get_value(self) -> float:
        pass

    @abstractproperty
    def requires_stop(self) -> bool:
        pass
    
    def __float__(self) -> float:
        return float(self.get_value())
        
        
class ConstantParameter(Parameter):
    """A pulse parameter with a constant value."""
    
    def __init__(self, value: float) -> None:
        super().__init__()
        self.__value = value
        
    def get_value(self) -> float:
        return self.__value
        
    @property
    def requires_stop(self) -> bool:
        return False

    def __repr__(self):
        return "<ConstantParameter {0}>".format(self.__value)

<<<<<<< HEAD
=======
    def get_serialization_data(self):
        root = {}
        root['type'] = 'ConstantParameter'
        root['value'] = self.__value
        return root

    @property
    def identifier(self):
        return ''

>>>>>>> ec510d1a
    
ConstantParameter.register(numbers.Real)
      
class ParameterValueProvider(metaclass = ABCMeta):
    
    @abstractmethod
    def get_value(self, parameters: Dict[str, Parameter]) -> float:
        pass
      
class ParameterDeclaration(Serializable, ParameterValueProvider):
    """A declaration of a parameter required by a pulse template.
    
    PulseTemplates may declare parameters to allow for variations of values in an otherwise
    static pulse structure. ParameterDeclaration represents a declaration of such a parameter
    and allows for the definition of boundaries and a default value for a parameter.
    """
    
    BoundaryValue = Union[float, 'ParameterDeclaration']
    
    def __init__(self, name: str, min: BoundaryValue = float('-inf'), max: BoundaryValue = float('+inf'), default: Optional[float] = None) -> None:
        """Creates a ParameterDeclaration object.
        
        Args:
            min (float, ParameterDeclaration): An optional real number or ParameterDeclaration object specifying the minimum value allowed.
            max (float, ParameterDeclaration): An optional real number or ParameterDeclaration object specifying the maximum value allowed.
            default (float): An optional real number specifying a default value for the declared pulse template parameter.
        """
        self.__name = name
        self.__min_value = float('-inf')
        self.__max_value = float('+inf')
        self.__default_value = default # type: Optional[float]
        self.min_value = min # type: BoundaryValue
        self.max_value = max # type: BoundaryValue
            
        self.__assert_values_valid()
        
        
    def __assert_values_valid(self) -> None:
        if self.absolute_min_value > self.absolute_max_value:
            raise ValueError("Max value ({0}) is less than min value ({1}).".format(self.max_value, self.min_value))
        
        if isinstance(self.min_value, ParameterDeclaration):
            if self.min_value.absolute_max_value > self.absolute_max_value:
                raise ValueError("Max value ({0}) is less than min value ({1}).".format(self.max_value, self.min_value))
            
        if isinstance(self.max_value, ParameterDeclaration):
            if self.max_value.absolute_min_value < self.absolute_min_value:
                raise ValueError("Max value ({0}) is less than min value ({1}).".format(self.max_value, self.min_value))
            
        if self.default_value is not None and self.absolute_min_value > self.default_value:
            raise ValueError("Default value ({0}) is less than min value ({1}).".format(self.default_value, self.min_value))
        
        if self.default_value is not None and self.absolute_max_value < self.default_value:
            raise ValueError("Default value ({0}) is greater than max value ({1}).".format(self.__default_value, self.__max_value))
        
    @property
    def name(self) -> str:
        return self.__name
        
    @property
    def min_value(self) -> BoundaryValue:
        """Return this ParameterDeclaration's minimum value or reference."""
        return self.__min_value
    
    @min_value.setter
    def min_value(self, value: BoundaryValue) -> None:
        """Set this ParameterDeclaration's minimum value or reference."""
        old_value = self.__min_value
        self.__min_value = value
        try:
            if (isinstance(value, ParameterDeclaration) and
                    (isinstance(value.max_value, ParameterDeclaration) or
                     value.absolute_max_value == float('+inf'))):
                value.__internal_set_max_value(self)
            self.__assert_values_valid()
        except:
            self.__min_value = old_value
            raise
        
    def __internal_set_min_value(self, value: BoundaryValue) -> None:
        old_value = self.__min_value
        self.__min_value = value
        try:
            self.__assert_values_valid()
        except:
            self.__min_value = old_value
            raise
    
    @property
    def max_value(self) ->  BoundaryValue:
        """Return this ParameterDeclaration's maximum value or reference."""
        return self.__max_value
    
    @max_value.setter
    def max_value(self, value: BoundaryValue) -> None:
        """Set this ParameterDeclaration's maximum value or reference."""
        old_value = self.__max_value
        self.__max_value = value
        try:
            if (isinstance(value, ParameterDeclaration) and
                    (isinstance(value.min_value, ParameterDeclaration) or
                     value.absolute_min_value == float('-inf'))):
                value.__internal_set_min_value(self)
            self.__assert_values_valid()
        except:
            self.__max_value = old_value
            raise
        
    def __internal_set_max_value(self, value: BoundaryValue) -> None:
        old_value = self.__max_value
        self.__max_value = value
        try:
            self.__assert_values_valid()
        except:
            self.__max_value = old_value
            raise
        
    @property
    def default_value(self) -> Optional[float]:
        """Return this ParameterDeclaration's default value."""
        return self.__default_value
    
    @property
    def absolute_min_value(self) -> float:
        """Return this ParameterDeclaration's minimum value.
        
        If the minimum value of this ParameterDeclaration instance is a reference to another
        instance, references are resolved until a concrete value or None is obtained.
        """ 
        if isinstance(self.min_value, ParameterDeclaration):
            return self.min_value.absolute_min_value
        else:
            return self.min_value
    @property
    def absolute_max_value(self) -> float:
        """Return this ParameterDeclaration's maximum value.
        
        If the maximum value of this ParameterDeclaration instance is a reference to another
        instance, references are resolved until a concrete value or None is obtained.
        """
        if isinstance(self.max_value, ParameterDeclaration):
            return self.max_value.absolute_max_value
        else:
            return self.max_value

    def is_parameter_valid(self, p: Parameter) -> bool:
        """Checks whether a given parameter satisfies this ParameterDeclaration.
        
        A parameter is valid if all of the following statements hold:
        - If the declaration specifies a minimum value, the parameter's value must be greater or equal
        - If the declaration specifies a maximum value, the parameter's value must be less or equal
        """
        parameter_value = float(p)
        is_valid = True
        is_valid &= self.absolute_min_value <= parameter_value
        is_valid &= self.absolute_max_value >= parameter_value
        return is_valid
    
    def check_parameter_set_valid(self, parameters: Dict[str, Parameter]) -> bool:
        parameter_value = self.get_value(parameters)
        
        # get actual instantiated values for boundaries.
        min_value = self.min_value
        if isinstance(min_value, ParameterDeclaration):
            min_value = min_value.get_value(parameters)
            
        max_value = self.max_value
        if isinstance(max_value, ParameterDeclaration):
            max_value = max_value.get_value(parameters)
            
        return min_value <= parameter_value and max_value >= parameter_value
    
    def get_value(self, parameters: Dict[str, Parameter]) -> float:
        try:
            return float(parameters[self.__name]) # float() wraps get_value for Parameters and works for normal floats also
        except KeyError:
            if self.default_value is not None:
                return self.default_value
            else:
                raise ParameterNotProvidedException(self.__name)

    def __str__(self) -> str:
        min_value_str = self.absolute_min_value
        if isinstance(self.min_value, ParameterDeclaration):
            min_value_str = "Parameter '{0}' (min {1})".format(self.min_value.name, min_value_str)
        max_value_str = self.absolute_max_value
        if isinstance(self.max_value, ParameterDeclaration):
            max_value_str = "Parameter '{0}' (max {1})".format(self.max_value.name, max_value_str)
        return "{4} '{0}', range ({1}, {2}), default {3}".format(self.__name, min_value_str, max_value_str, self.default_value, type(self))

    def get_serialization_data(self):
        #TODO: implement
        root = []
        # root['min'] = self.__min_value
        # root['max'] = self.__max_value
        # root['default'] = self.__default_value
        return root

    @property
    def identifier(self):
        return self.__name

    def __compute_compare_key(self) -> Tuple[str, Union[float, str], Union[float, str], Optional[float]]:
        min_value = self.min_value
        if isinstance(min_value, ParameterDeclaration):
            min_value = min_value.name
        max_value = self.max_value
        if isinstance(max_value, ParameterDeclaration):
            max_value = max_value.name
        return (self.name, min_value, max_value, self.default_value)

    def __repr__(self) -> str:
        return "<"+self.__str__()+">"
        min_value = self.__parameter_declaration.min_value

    def __eq__(self, other) -> bool:
        return (isinstance(other, ParameterDeclaration) and
                self.__compute_compare_key() == other.__compute_compare_key())

    def __hash__(self) -> int:
        return hash(self.__compute_compare_key())
        
# class ImmutableParameterDeclaration(ParameterDeclaration):
#
#     def __init__(self, parameter_declaration: ParameterDeclaration) -> None:
#         self.__parameter_declaration = parameter_declaration
#         super().__init__(parameter_declaration.name)
#
#     @property
#     def name(self) -> str:
#         return self.__parameter_declaration.name
#
#     @property
#     def min_value(self) -> ParameterDeclaration.BoundaryValue:
#         """Return this ParameterDeclaration's minimum value or reference."""
#         min_value = self.__parameter_declaration.min_value
#         if isinstance(min_value, ParameterDeclaration):
#             min_value = ImmutableParameterDeclaration(min_value)
#         return min_value
#
#     @min_value.setter
#     def min_value(self, value: ParameterDeclaration.BoundaryValue) -> None:
#         """Set this ParameterDeclaration's minimum value or reference."""
#         raise Exception("An ImmutableParameterDeclaration may not be changed.")
#
#     @property
#     def max_value(self) ->  ParameterDeclaration.BoundaryValue:
#         """Return this ParameterDeclaration's maximum value or reference."""
#         max_value = self.__parameter_declaration.max_value
#         if isinstance(max_value, ParameterDeclaration):
#             max_value = ImmutableParameterDeclaration(max_value)
#         return max_value
#
#     @max_value.setter
#     def max_value(self, value: ParameterDeclaration.BoundaryValue) -> None:
#         """Set this ParameterDeclaration's maximum value or reference."""
#         raise Exception("An ImmutableParameterDeclaration may not be changed.")
#
#     @property
#     def default_value(self) -> Optional[float]:
#         """Return this ParameterDeclaration's default value."""
#         return self.__parameter_declaration.default_value
        
        
class ParameterNotProvidedException(Exception):
    """Indicates that a required parameter value was not provided."""
    
    def __init__(self, parameter_name: str) -> None:
        super().__init__()
        self.parameter_name = parameter_name
        
    def __str__(self) -> str:
        return "No value was provided for parameter {0} and no default value was specified.".format(self.parameter_name)<|MERGE_RESOLUTION|>--- conflicted
+++ resolved
@@ -52,19 +52,10 @@
     def __repr__(self):
         return "<ConstantParameter {0}>".format(self.__value)
 
-<<<<<<< HEAD
-=======
-    def get_serialization_data(self):
-        root = {}
-        root['type'] = 'ConstantParameter'
-        root['value'] = self.__value
-        return root
-
     @property
     def identifier(self):
         return ''
 
->>>>>>> ec510d1a
     
 ConstantParameter.register(numbers.Real)
       
