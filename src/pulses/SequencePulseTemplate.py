--- conflicted
+++ resolved
@@ -1,10 +1,6 @@
 """STANDARD LIBRARY IMPORTS"""
 import logging
-<<<<<<< HEAD
 from typing import Dict, List, Tuple, Set, Callable, Optional, Any
-=======
-from typing import Dict, List, Tuple, Set, Callable, Any
->>>>>>> 1b1b11df
 from functools import partial
 from inspect import getsource
 import copy
@@ -14,14 +10,7 @@
 from .PulseTemplate import PulseTemplate, MeasurementWindow, ParameterNotInPulseTemplateException
 from .Parameter import ParameterDeclaration, Parameter, ConstantParameter, ParameterNotProvidedException
 from .Sequencer import InstructionBlock, Sequencer
-<<<<<<< HEAD
 from .Serializer import Serializer
-=======
-from .Instructions import WaveformTable, Waveform
-from .TablePulseTemplate import TableEntry, TablePulseTemplate
-from .Interpolation import HoldInterpolationStrategy
-from .Serializer import Serializable
->>>>>>> 1b1b11df
 
 
 logger = logging.getLogger(__name__)
@@ -52,16 +41,9 @@
     is thrown and an explicit mapping must be specified.
     """
 
-<<<<<<< HEAD
     def __init__(self, subtemplates: List[Subtemplate], external_parameters: List[str], identifier: Optional[str]=None) -> None:
         super().__init__(identifier)
         self.__parameter_names = frozenset(external_parameters)
-=======
-    def __init__(self, subtemplates: List[Subtemplate], external_parameters: List[str], identifier: str = '') -> None:
-        super().__init__()
-        self.__identifier = identifier
-        self._parameter_names = frozenset(external_parameters)
->>>>>>> 1b1b11df
         for template, mapfuns in subtemplates:
             # Consistency checks
             open_parameters = template.parameter_names
@@ -132,7 +114,6 @@
             inner_parameters = {name: mappings[name](parameters) for name in template.parameter_names}
             sequencer.push(template, inner_parameters, instruction_block)
 
-<<<<<<< HEAD
     def get_serialization_data(self, serializer: Serializer) -> Dict[str, Any]:
         data = dict()
         data['external_parameters'] = list(self.parameter_names)
@@ -146,20 +127,6 @@
 
         return data
 
-=======
-    @property
-    def identifier(self) -> str:
-        return self.__identifier
-
-    def get_serialization_data(self) -> Dict[str, Any]:
-        root = {}
-        # TODO: there should be a method to reference subpulses by identifier.
-        # For now this approach includes all the substructure of all subtemplates
-        root['subtemplates'] = [(template.get_serialization_data(), serialize_lambda(mapping)) \
-                for template, mapping in self.subtemplates]
-        root['external_parameters'] = self._parameter_names
-        return root
->>>>>>> 1b1b11df
 
 class MissingMappingException(Exception):
     def __init__(self, template, key) -> None:
