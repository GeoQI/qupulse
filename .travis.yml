language: python
python:
  - 3.5
  - 3.6
  - 3.7
env:
<<<<<<< HEAD
  - INSTALL_EXTRAS=[VISA,plotting,tektronix,zurich-instruments]
  - INSTALL_EXTRAS=[VISA,plotting,tektronix,zurich-instruments,Faster-fractions]

matrix:
  include:
    - python: 3.7
      dist: xenial
      sudo: true
      env: INSTALL_EXTRAS=[VISA,plotting,tektronix,zurich-instruments]
    - python: 3.7
      dist: xenial
      sudo: true
      env: INSTALL_EXTRAS=[VISA,plotting,tektronix,zurich-instruments,Faster-fractions]
=======
  - INSTALL_EXTRAS=[VISA,plotting,zurich-instruments,tektronix]
  - INSTALL_EXTRAS=[VISA,plotting,zurich-instruments,tektronix,Faster-fractions]
>>>>>>> e65d5e0c

#use container based infrastructure
sudo: false

#these directories are persistent
cache: pip

# install dependencies for gmpy2
addons:
  apt:
    update: true

    sources:
      # newer compiler for zhinst
      - ubuntu-toolchain-r-test

    packages:
      - libgmp-dev
      - libmpfr-dev
      - libmpc-dev
      - gcc-8
      - g++-8

before_install:
  - eval "CC=gcc-8 && GXX=g++-8"
  - pip install coverage coveralls
install:
  - pip install .$INSTALL_EXTRAS
script:
  - "coverage run --source=qupulse --rcfile=coverage.ini setup.py test"
after_success:
  - coveralls

notifications:
  email: false<|MERGE_RESOLUTION|>--- conflicted
+++ resolved
@@ -4,9 +4,8 @@
   - 3.6
   - 3.7
 env:
-<<<<<<< HEAD
-  - INSTALL_EXTRAS=[VISA,plotting,tektronix,zurich-instruments]
-  - INSTALL_EXTRAS=[VISA,plotting,tektronix,zurich-instruments,Faster-fractions]
+  - INSTALL_EXTRAS=[VISA,plotting,zurich-instruments,tektronix]
+  - INSTALL_EXTRAS=[VISA,plotting,zurich-instruments,tektronix,Faster-fractions]
 
 matrix:
   include:
@@ -18,10 +17,6 @@
       dist: xenial
       sudo: true
       env: INSTALL_EXTRAS=[VISA,plotting,tektronix,zurich-instruments,Faster-fractions]
-=======
-  - INSTALL_EXTRAS=[VISA,plotting,zurich-instruments,tektronix]
-  - INSTALL_EXTRAS=[VISA,plotting,zurich-instruments,tektronix,Faster-fractions]
->>>>>>> e65d5e0c
 
 #use container based infrastructure
 sudo: false
